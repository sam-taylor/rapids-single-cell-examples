--- conflicted
+++ resolved
@@ -1,8 +1,4 @@
-<<<<<<< HEAD
-ARG BASE_IMAGE=rapidsai/rapidsai-dev:0.17-cuda11.0-devel-ubuntu18.04-py3.8
-=======
 ARG BASE_IMAGE=rapidsai/rapidsai:0.17-cuda11.0-runtime-ubuntu18.04-py3.7
->>>>>>> f4e285d6
 
 FROM ${BASE_IMAGE}
 RUN apt update && DEBIAN_FRONTEND=noninteractive apt-get install -y --no-install-recommends \
@@ -10,12 +6,8 @@
     zlib1g-dev rsync vim cmake tabix
 
 RUN /opt/conda/envs/rapids/bin/pip install \
-<<<<<<< HEAD
-    scanpy wget python-igraph louvain leidenalg
-=======
     scanpy==1.7.0rc1 wget pytabix atacworks==0.3.3 dash-daq \
     dash-html-components dash-bootstrap-components dash-core-components
->>>>>>> f4e285d6
 
 WORKDIR /workspace
 ENV HOME /workspace
