channels:
  - rapidsai
  - nvidia
  - conda-forge
  - bioconda
  - defaults
dependencies:
  - python=3.7
  - rapids=0.17*
  - cudatoolkit=10.2
<<<<<<< HEAD
  - cudf
  - dask-cuda
  - dask-cudf
  - cuml
  - cugraph
  - numba>=0.48*
  - scipy
  - ucx-py
  - ucx-proc=*=gpu
  - scikit-learn
  - louvain
  - cupy>=8
  - scanpy
  - umap-learn
  - ipykernel
=======
  - python-wget
  - cupy=8*
  - tabix
  - pytabix
  - cmake
>>>>>>> f4e285d6
  - jupyterlab
  - wget
  - pyBigWig
  - pip
  - pip:
      - jupyter-server-proxy
      - scanpy==1.7.0rc1
      - atacworks<|MERGE_RESOLUTION|>--- conflicted
+++ resolved
@@ -8,29 +8,11 @@
   - python=3.7
   - rapids=0.17*
   - cudatoolkit=10.2
-<<<<<<< HEAD
-  - cudf
-  - dask-cuda
-  - dask-cudf
-  - cuml
-  - cugraph
-  - numba>=0.48*
-  - scipy
-  - ucx-py
-  - ucx-proc=*=gpu
-  - scikit-learn
-  - louvain
-  - cupy>=8
-  - scanpy
-  - umap-learn
-  - ipykernel
-=======
   - python-wget
   - cupy=8*
   - tabix
   - pytabix
   - cmake
->>>>>>> f4e285d6
   - jupyterlab
   - wget
   - pyBigWig
