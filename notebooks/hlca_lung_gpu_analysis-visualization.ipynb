--- conflicted
+++ resolved
@@ -311,8 +311,6 @@
    ]
   },
   {
-<<<<<<< HEAD
-=======
    "cell_type": "code",
    "execution_count": 10,
    "metadata": {},
@@ -333,7 +331,6 @@
    ]
   },
   {
->>>>>>> 983e3600
    "cell_type": "markdown",
    "metadata": {},
    "source": [
@@ -1015,11 +1012,7 @@
    "name": "python",
    "nbconvert_exporter": "python",
    "pygments_lexer": "ipython3",
-<<<<<<< HEAD
-   "version": "3.7.8"
-=======
    "version": "3.7.11"
->>>>>>> 983e3600
   }
  },
  "nbformat": 4,
